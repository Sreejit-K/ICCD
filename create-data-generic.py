--- conflicted
+++ resolved
@@ -859,12 +859,7 @@
             "cycleIndex": "01",
             "noOfRooms": random.randint(1, 15),
             "pregnantWomen": random.randint(0, 1),
-<<<<<<< HEAD
-            "longitude": "4.41527528930878",
-            "gender": random.choice(["MALE","FEMALE"])
-=======
             "longitude": str(longitude)
->>>>>>> ec06bfe7
         },
         {
             "memberCount": str(random.randint(1, 3)),
